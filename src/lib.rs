// Copyright © 2024 PDF OK (pdf_ok). All rights reserved.
// SPDX-License-Identifier: Apache-2.0 OR MIT

// Crate configuration
#![crate_name = "pdf_composer"]
#![crate_type = "lib"]

<<<<<<< HEAD
use colored::Colorize;
use std::fmt;
use std::path::PathBuf;
=======
use std::{collections::BTreeMap, fmt, path::PathBuf};

use colored::Colorize;
>>>>>>> f693c3a6

mod utils;
use crate::utils::read_file_data;

// PDFComposer struct
// #[derive(Debug)]
pub struct PDFComposer {
    fmy_source_files: Vec<PathBuf>,
<<<<<<< HEAD
    output_directory: PathBuf,
    // output_directory: Option<PathBuf>,
    pdf_version: Option<String>,
}

=======
    // output_directory: Option<PathBuf>,
    output_directory: PathBuf,
    // pdf_version: Option<String>,
    pdf_version: String,
    // pdf_document_entries: Option<Vec<PDFDocInfoEntry>>,
    pdf_document_entries: Option<BTreeMap<String, String>>,
}

// NOTE: Don't forget to update debug_struct below when updating struct above
>>>>>>> f693c3a6
impl fmt::Debug for PDFComposer {
    fn fmt(&self, f: &mut fmt::Formatter<'_>) -> fmt::Result {
        f.debug_struct("PDFComposer")
            .field("fmy_source_files", &self.fmy_source_files)
            .field("output_directory", &self.output_directory)
            .field("pdf_version", &self.pdf_version)
<<<<<<< HEAD
=======
            .field("pdf_document_entries", &self.pdf_document_entries)
            .finish()
    }
}

pub struct PDFDocInfoEntry {
    pub doc_info_entry: String,
    pub yaml_entry: String,
}

impl fmt::Debug for PDFDocInfoEntry {
    fn fmt(&self, f: &mut fmt::Formatter<'_>) -> fmt::Result {
        f.debug_struct("PDFDocInfoEntry")
            .field("doc_info_entry", &self.doc_info_entry)
            .field("yaml_entry", &self.yaml_entry)
>>>>>>> f693c3a6
            .finish()
    }
}

impl PDFComposer {
    /// Constructor function to create a new instance of PDFComposer
    pub fn new() -> Self {
        println!("{}\n", "PDF Composer new!".green().underline());
        // Create and return a new instance of PDFComposer. Setting default value, where applicable
        Self {
            fmy_source_files: Vec::new(), //<PathBuf>,
            output_directory: "pdf_composer_pdfs".into(),
<<<<<<< HEAD
            pdf_version: Some("1.7".to_string()),
=======
            pdf_version: "1.7".to_string(),
            // pdf_document_entries: Vec::new(),
            // pdf_document_entries: Some(Vec::new()),
            pdf_document_entries: None,
>>>>>>> f693c3a6
        }
    }

    // TODO RL Remove later. Debug dev
    // Method to print all paths in the vector
    pub fn print_paths(&self) {
        println!("{}", "print_paths".cyan());
        for path in &self.fmy_source_files {
            println!("{:?}", path);
        }
        println!();
    }

    pub fn set_pdf_version(&mut self, pdf_version: &str) {
<<<<<<< HEAD
        self.pdf_version = Some(pdf_version.to_owned());
=======
        self.pdf_version = pdf_version.to_owned();
>>>>>>> f693c3a6
    }

    pub fn set_output_directory(&mut self, output_directory: &str) {
        self.output_directory = output_directory.into();
    }

    pub fn add_source_files(&mut self, paths: Vec<PathBuf>) {
        self.fmy_source_files.extend(paths);
    }

    pub fn generate_pdfs(&self) {
        println!("{}", "generate_pdfs".bright_green());

        // let optional_path = &self.output_directory;
<<<<<<< HEAD
        let path_string: String = <std::path::PathBuf as Clone>::clone(&self.output_directory).into_os_string().into_string().unwrap();
=======
        let path_string: String = <std::path::PathBuf as Clone>::clone(&self.output_directory)
            .into_os_string()
            .into_string()
            .unwrap();
>>>>>>> f693c3a6

        // Now you can use path_string as a regular String variable
        println!("{}: {}", "Path as String".cyan(), path_string);

        // println!("{}: {:?}", "self.output_directory".bright_green(), self.output_directory);

        if self.fmy_source_files.is_empty() {
            panic!("{}", "No source files set".magenta().underline());
        }
<<<<<<< HEAD

        let bob = &self.fmy_source_files;
        // read_file_data(bob, self.output_directory);
        // read_file_data(bob);
=======
    }

    pub fn set_doc_info_entry(&mut self, entry: PDFDocInfoEntry) {
        // TODO RL Check PDF specs section re capitalised metadata field name
        let local_doc_info_entry = entry.doc_info_entry[0..1].to_uppercase() + &entry.doc_info_entry[1..];
        let local_yaml_entry = entry.yaml_entry;

        match &mut self.pdf_document_entries {
            Some(map) => {
                // Case where the Option contains Some variant
                map.insert(local_doc_info_entry.clone(), local_yaml_entry.clone());
            }
            None => {
                // Case where the Option contains None variant
                let mut new_map = BTreeMap::new();
                new_map.insert(local_doc_info_entry.clone(), local_yaml_entry.clone());
                self.pdf_document_entries = Some(new_map);
            }
        }
>>>>>>> f693c3a6
    }
}

impl Default for PDFComposer {
    // Add a default implementation that creates an instance of PDFComposer with default values
    fn default() -> Self {
        // You can define default values for fields here
        // For demonstration purposes, let's assume all fields are set to default values
        Self::new()
    }
}

// Publicly expose the new function for creating instances of PDFComposer
pub mod pdf_composer {
    pub use super::PDFComposer;
}<|MERGE_RESOLUTION|>--- conflicted
+++ resolved
@@ -5,15 +5,8 @@
 #![crate_name = "pdf_composer"]
 #![crate_type = "lib"]
 
-<<<<<<< HEAD
 use colored::Colorize;
-use std::fmt;
-use std::path::PathBuf;
-=======
 use std::{collections::BTreeMap, fmt, path::PathBuf};
-
-use colored::Colorize;
->>>>>>> f693c3a6
 
 mod utils;
 use crate::utils::read_file_data;
@@ -22,13 +15,6 @@
 // #[derive(Debug)]
 pub struct PDFComposer {
     fmy_source_files: Vec<PathBuf>,
-<<<<<<< HEAD
-    output_directory: PathBuf,
-    // output_directory: Option<PathBuf>,
-    pdf_version: Option<String>,
-}
-
-=======
     // output_directory: Option<PathBuf>,
     output_directory: PathBuf,
     // pdf_version: Option<String>,
@@ -38,15 +24,12 @@
 }
 
 // NOTE: Don't forget to update debug_struct below when updating struct above
->>>>>>> f693c3a6
 impl fmt::Debug for PDFComposer {
     fn fmt(&self, f: &mut fmt::Formatter<'_>) -> fmt::Result {
         f.debug_struct("PDFComposer")
             .field("fmy_source_files", &self.fmy_source_files)
             .field("output_directory", &self.output_directory)
             .field("pdf_version", &self.pdf_version)
-<<<<<<< HEAD
-=======
             .field("pdf_document_entries", &self.pdf_document_entries)
             .finish()
     }
@@ -62,7 +45,6 @@
         f.debug_struct("PDFDocInfoEntry")
             .field("doc_info_entry", &self.doc_info_entry)
             .field("yaml_entry", &self.yaml_entry)
->>>>>>> f693c3a6
             .finish()
     }
 }
@@ -75,14 +57,10 @@
         Self {
             fmy_source_files: Vec::new(), //<PathBuf>,
             output_directory: "pdf_composer_pdfs".into(),
-<<<<<<< HEAD
-            pdf_version: Some("1.7".to_string()),
-=======
             pdf_version: "1.7".to_string(),
             // pdf_document_entries: Vec::new(),
             // pdf_document_entries: Some(Vec::new()),
             pdf_document_entries: None,
->>>>>>> f693c3a6
         }
     }
 
@@ -97,11 +75,7 @@
     }
 
     pub fn set_pdf_version(&mut self, pdf_version: &str) {
-<<<<<<< HEAD
-        self.pdf_version = Some(pdf_version.to_owned());
-=======
         self.pdf_version = pdf_version.to_owned();
->>>>>>> f693c3a6
     }
 
     pub fn set_output_directory(&mut self, output_directory: &str) {
@@ -116,14 +90,10 @@
         println!("{}", "generate_pdfs".bright_green());
 
         // let optional_path = &self.output_directory;
-<<<<<<< HEAD
-        let path_string: String = <std::path::PathBuf as Clone>::clone(&self.output_directory).into_os_string().into_string().unwrap();
-=======
         let path_string: String = <std::path::PathBuf as Clone>::clone(&self.output_directory)
             .into_os_string()
             .into_string()
             .unwrap();
->>>>>>> f693c3a6
 
         // Now you can use path_string as a regular String variable
         println!("{}: {}", "Path as String".cyan(), path_string);
@@ -133,12 +103,6 @@
         if self.fmy_source_files.is_empty() {
             panic!("{}", "No source files set".magenta().underline());
         }
-<<<<<<< HEAD
-
-        let bob = &self.fmy_source_files;
-        // read_file_data(bob, self.output_directory);
-        // read_file_data(bob);
-=======
     }
 
     pub fn set_doc_info_entry(&mut self, entry: PDFDocInfoEntry) {
@@ -158,7 +122,6 @@
                 self.pdf_document_entries = Some(new_map);
             }
         }
->>>>>>> f693c3a6
     }
 }
 
